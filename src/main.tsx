<<<<<<< HEAD
import { StrictMode } from 'react'
import { createRoot } from 'react-dom/client'
import { I18nextProvider } from 'react-i18next';
import i18n from './i18n';
import './index.css'
import App from './App.tsx'
import { BrowserRouter } from 'react-router-dom';
=======
import { StrictMode } from "react";
import { createRoot } from "react-dom/client";
import { I18nextProvider } from "react-i18next";
import i18n from "./i18n";
import "./index.css";
import App from "./App.tsx";
// Register the service worker for PWA support
import { registerSW } from "virtual:pwa-register";
registerSW({ immediate: true });
>>>>>>> 87ad060f

createRoot(document.getElementById("root")!).render(
  <StrictMode>
    <BrowserRouter>
      <I18nextProvider i18n={i18n}>
        <App />
      </I18nextProvider>
    </BrowserRouter>
  </StrictMode>,
);<|MERGE_RESOLUTION|>--- conflicted
+++ resolved
@@ -1,4 +1,3 @@
-<<<<<<< HEAD
 import { StrictMode } from 'react'
 import { createRoot } from 'react-dom/client'
 import { I18nextProvider } from 'react-i18next';
@@ -6,17 +5,6 @@
 import './index.css'
 import App from './App.tsx'
 import { BrowserRouter } from 'react-router-dom';
-=======
-import { StrictMode } from "react";
-import { createRoot } from "react-dom/client";
-import { I18nextProvider } from "react-i18next";
-import i18n from "./i18n";
-import "./index.css";
-import App from "./App.tsx";
-// Register the service worker for PWA support
-import { registerSW } from "virtual:pwa-register";
-registerSW({ immediate: true });
->>>>>>> 87ad060f
 
 createRoot(document.getElementById("root")!).render(
   <StrictMode>
