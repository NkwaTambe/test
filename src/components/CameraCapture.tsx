/**
 * CameraCapture component allows users to capture an image using their device's camera
 * or select an image from their gallery. It provides a preview of the captured or selected image,
 * and handles camera access, errors, and file uploads.
 *
 * @component
 * @param {Object} props - Component props.
 * @param {(file: File) => void} props.onCapture - Callback invoked with the captured or selected image file.
 * @param {(error: Error) => void} [props.onError] - Optional callback invoked when an error occurs.
 * @param {string} [props.className] - Optional additional CSS classes for the root element.
 * @param {boolean} [props.disabled] - Optional flag to disable all interactions.
 *
 * @example
 * <CameraCapture
 *   onCapture={file => console.log(file)}
 *   onError={error => alert(error.message)}
 * />
 *
 * @remarks
 * - Uses `navigator.mediaDevices.getUserMedia` for camera access.
 * - Supports both camera capture and file upload from gallery.
 * - Displays a preview and allows resetting/removing the selected image.
 * - Handles cleanup of media streams and object URLs.
 */
import React, { useRef, useState, useCallback, useEffect } from "react";
import { useTranslation } from "react-i18next";

interface CameraCaptureProps {
  onCapture: (file: File) => void;
  onError?: (error: Error) => void;
  className?: string;
  disabled?: boolean;
}

const CameraCapture: React.FC<CameraCaptureProps> = ({
  onCapture,
  onError,
  className = "",
  disabled = false,
}) => {
  const { t } = useTranslation();

  // Refs
  const videoRef = useRef<HTMLVideoElement>(null);
  const canvasRef = useRef<HTMLCanvasElement>(null);
  const streamRef = useRef<MediaStream | null>(null);

  // State
  const [previewUrl, setPreviewUrl] = useState<string | null>(null);
  const [cameraError, setCameraError] = useState<string | null>(null);
  const [isCameraActive, setIsCameraActive] = useState(false);
  const [isCameraLoading, setIsCameraLoading] = useState(false);

  // Start Camera
  const startCamera = useCallback(async () => {
    if (disabled) return;

    setIsCameraLoading(true);
    setCameraError(null);

    try {
      const stream = await navigator.mediaDevices.getUserMedia({
        video: { facingMode: "environment" },
        audio: false,
      });

      streamRef.current = stream;
      if (videoRef.current) {
        videoRef.current.srcObject = stream;
        setIsCameraActive(true);
      }
    } catch (err) {
      const error = err as Error;
      console.error("Camera error:", error);
      setCameraError(t("cameraAccessError"));
      onError?.(error);
    } finally {
      setIsCameraLoading(false);
    }
  }, [disabled, onError, t]);

  // Stop Camera
  const stopCamera = useCallback(() => {
    streamRef.current?.getTracks().forEach((track) => track.stop());
    streamRef.current = null;
    setIsCameraActive(false);
  }, []);

  // Capture Photo
  const capturePhoto = useCallback(() => {
    if (disabled || !videoRef.current || !canvasRef.current) return;

    const video = videoRef.current;
    const canvas = canvasRef.current;
    const context = canvas.getContext("2d");

    if (!context) return;

    canvas.width = video.videoWidth;
    canvas.height = video.videoHeight;
    context.drawImage(video, 0, 0, canvas.width, canvas.height);

    canvas.toBlob(
      (blob) => {
        if (!blob) return;

        const file = new File([blob], `capture-${Date.now()}.jpg`, {
          type: "image/jpeg",
          lastModified: Date.now(),
        });

        const url = URL.createObjectURL(blob);
        setPreviewUrl(url);
        onCapture(file);
        stopCamera();
      },
      "image/jpeg",
      0.9,
    );
  }, [disabled, onCapture, stopCamera]);

<<<<<<< HEAD
=======
  // Handle File Upload
  const handleFileChange = useCallback(
    (e: React.ChangeEvent<HTMLInputElement>) => {
      if (disabled) return;

      const file = e.target.files?.[0];
      if (!file) return;

      if (!file.type.startsWith("image/")) {
        const error = new Error("Selected file is not an image");
        setCameraError(t("invalidImageFile"));
        onError?.(error);
        return;
      }

      const url = URL.createObjectURL(file);
      setPreviewUrl(url);
      onCapture(file);
    },
    [disabled, onCapture, onError, t],
  );

>>>>>>> 87ad060f
  // Cleanup
  useEffect(() => {
    if (!previewUrl) {
      startCamera();
    }
    return () => {
      stopCamera();
      if (previewUrl) URL.revokeObjectURL(previewUrl);
    };
<<<<<<< HEAD
  }, [previewUrl, startCamera, stopCamera]);
=======
  }, [previewUrl, stopCamera]);

  // Reset Preview
  const resetPreview = useCallback(() => {
    setPreviewUrl(null);
    if (fileInputRef.current) fileInputRef.current.value = "";
  }, []);
>>>>>>> 87ad060f

  return (
    <div className={className}>
      {/* Preview Area */}
      <div className="mb-4 h-36 border-2 border-dashed border-gray-300 bg-gray-100 rounded-lg flex items-center justify-center text-sm text-gray-400">
        {!previewUrl && !isCameraActive && (
          <div className="flex flex-col items-center text-gray-500">
            <svg
              className="w-8 h-8 mb-2"
              fill="none"
              viewBox="0 0 24 24"
              stroke="currentColor"
            >
              <path
                strokeLinecap="round"
                strokeLinejoin="round"
                d="M15.75 10.5l4.72-4.72a.75.75 0 011.28.53v11.38a.75.75 0 01-1.28.53l-4.72-4.72M4.5 18.75h9a2.25 2.25 0 002.25-2.25v-9a2.25 2.25 0 00-2.25-2.25h-9A2.25 2.25 0 002.25 7.5v9A2.25 2.25 0 004.5 18.75z"
              />
            </svg>
            <span>{t("cameraPreviewPlaceholder")}</span>
          </div>
        )}

        {isCameraActive && (
          <video
            ref={videoRef}
            autoPlay
            playsInline
            muted
            className="w-full h-full object-cover rounded"
          />
        )}

        {previewUrl && (
          <div className="relative w-full h-full">
            <img
              src={previewUrl}
              alt="Captured preview"
              className="w-full h-full object-cover rounded-lg"
            />
            <button
              type="button"
              onClick={() => setPreviewUrl(null)}
              className="absolute top-2 right-2 bg-red-500 text-white rounded-full p-1.5 hover:bg-red-600 focus:outline-none focus:ring-2 focus:ring-red-500"
              aria-label={t("removeImage")}
            >
              <svg className="h-5 w-5" fill="currentColor" viewBox="0 0 20 20">
                <path
                  fillRule="evenodd"
                  d="M4.293 4.293a1 1 0 011.414 0L10 8.586l4.293-4.293a1 1 0 111.414 1.414L11.414 10l4.293 4.293a1 1 0 01-1.414 1.414L10 11.414l-4.293 4.293a1 1 0 01-1.414-1.414L8.586 10 4.293 5.707a1 1 0 010-1.414z"
                  clipRule="evenodd"
                />
              </svg>
            </button>
          </div>
        )}
      </div>

<<<<<<< HEAD
=======
      {/* Action Buttons */}
      <div className="flex flex-col sm:flex-row justify-center gap-3 mt-2">
        <button
          type="button"
          onClick={startCamera}
          disabled={disabled || isCameraLoading}
          className="w-full bg-primary-500 hover:bg-primary-600 text-white text-sm font-medium px-4 py-2 rounded-full shadow transition duration-300 flex items-center justify-center gap-2"
        >
          {t("openCamera")}
        </button>
        <button
          type="button"
          onClick={() => fileInputRef.current?.click()}
          disabled={disabled}
          className="w-full bg-gray-700 hover:bg-gray-800 text-white text-sm font-medium px-4 py-2 rounded-full shadow transition duration-300 flex items-center justify-center gap-2"
        >
          {t("chooseFromGallery")}
        </button>
      </div>

>>>>>>> 87ad060f
      {/* Capture Controls */}
      {isCameraActive && (
        <div className="flex flex-col sm:flex-row justify-center gap-3 mt-6">
          <button
            type="button"
            onClick={capturePhoto}
            disabled={disabled}
            className="w-full rounded-full bg-primary-500 p-3 text-white shadow hover:bg-primary-600 focus:outline-none transition hover:scale-105 flex items-center justify-center"
            aria-label={t("takePhoto")}
          >
            <svg className="w-6 h-6" fill="currentColor" viewBox="0 0 20 20">
              <path d="M10 12a2 2 0 100-4 2 2 0 000 4z" />
              <path
                fillRule="evenodd"
                d="M.458 10C1.732 5.943 5.522 3 10 3s8.268 2.943 9.542 7c-1.274 4.057-5.064 7-9.542 7S1.732 14.057.458 10zM14 10a4 4 0 11-8 0 4 4 0 018 0z"
                clipRule="evenodd"
              />
            </svg>
          </button>
          <button
            type="button"
            onClick={stopCamera}
            className="w-full px-3 py-1.5 bg-red-600 text-white rounded-full hover:bg-red-700 focus:outline-none focus:ring-2 focus:ring-red-500 text-sm transition hover:scale-105 flex items-center justify-center"
          >
            {t("cancel")}
          </button>
        </div>
      )}

      {/* Error Message */}
      {cameraError && (
        <div className="text-red-500 text-sm mt-2">{cameraError}</div>
      )}

      {/* Hidden Inputs */}
      <canvas ref={canvasRef} className="hidden" />
    </div>
  );
};

export default CameraCapture;<|MERGE_RESOLUTION|>--- conflicted
+++ resolved
@@ -119,31 +119,6 @@
     );
   }, [disabled, onCapture, stopCamera]);
 
-<<<<<<< HEAD
-=======
-  // Handle File Upload
-  const handleFileChange = useCallback(
-    (e: React.ChangeEvent<HTMLInputElement>) => {
-      if (disabled) return;
-
-      const file = e.target.files?.[0];
-      if (!file) return;
-
-      if (!file.type.startsWith("image/")) {
-        const error = new Error("Selected file is not an image");
-        setCameraError(t("invalidImageFile"));
-        onError?.(error);
-        return;
-      }
-
-      const url = URL.createObjectURL(file);
-      setPreviewUrl(url);
-      onCapture(file);
-    },
-    [disabled, onCapture, onError, t],
-  );
-
->>>>>>> 87ad060f
   // Cleanup
   useEffect(() => {
     if (!previewUrl) {
@@ -153,17 +128,7 @@
       stopCamera();
       if (previewUrl) URL.revokeObjectURL(previewUrl);
     };
-<<<<<<< HEAD
   }, [previewUrl, startCamera, stopCamera]);
-=======
-  }, [previewUrl, stopCamera]);
-
-  // Reset Preview
-  const resetPreview = useCallback(() => {
-    setPreviewUrl(null);
-    if (fileInputRef.current) fileInputRef.current.value = "";
-  }, []);
->>>>>>> 87ad060f
 
   return (
     <div className={className}>
@@ -222,29 +187,6 @@
         )}
       </div>
 
-<<<<<<< HEAD
-=======
-      {/* Action Buttons */}
-      <div className="flex flex-col sm:flex-row justify-center gap-3 mt-2">
-        <button
-          type="button"
-          onClick={startCamera}
-          disabled={disabled || isCameraLoading}
-          className="w-full bg-primary-500 hover:bg-primary-600 text-white text-sm font-medium px-4 py-2 rounded-full shadow transition duration-300 flex items-center justify-center gap-2"
-        >
-          {t("openCamera")}
-        </button>
-        <button
-          type="button"
-          onClick={() => fileInputRef.current?.click()}
-          disabled={disabled}
-          className="w-full bg-gray-700 hover:bg-gray-800 text-white text-sm font-medium px-4 py-2 rounded-full shadow transition duration-300 flex items-center justify-center gap-2"
-        >
-          {t("chooseFromGallery")}
-        </button>
-      </div>
-
->>>>>>> 87ad060f
       {/* Capture Controls */}
       {isCameraActive && (
         <div className="flex flex-col sm:flex-row justify-center gap-3 mt-6">
