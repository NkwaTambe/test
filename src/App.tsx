--- conflicted
+++ resolved
@@ -1,4 +1,3 @@
-<<<<<<< HEAD
 import { memo, useCallback } from 'react';
 import { useTranslation } from 'react-i18next';
 import { Toaster } from 'sonner';
@@ -9,17 +8,6 @@
 import EventForm from './components/EventForm';
 import WelcomeScreen from './components/WelcomeScreen';
 import CategorySelectionPage from './pages/CategorySelectionPage';
-import i18n from './i18n';
-=======
-import { memo, useCallback, useState } from "react";
-import { useTranslation } from "react-i18next";
-import { Toaster } from "sonner";
-import { useLabelManagement } from "./hooks/useLabelManagement";
-import useKeyInitialization from "./hooks/useKeyInitialization";
-import EventForm from "./components/EventForm";
-import WelcomeScreen from "./components/WelcomeScreen";
-import i18n from "./i18n";
->>>>>>> 87ad060f
 
 // Loading spinner component
 const LoadingSpinner = ({ message }: { message: string }) => (
@@ -34,11 +22,7 @@
 // Error display component
 const ErrorDisplay = ({
   error,
-<<<<<<< HEAD
   onRetry
-=======
-  onRetry,
->>>>>>> 87ad060f
 }: {
   error: Error;
   onRetry: () => void;
@@ -64,11 +48,7 @@
   const { t, i18n } = useTranslation();
   const { keyPair, keyStatus, error, isLoading } = useKeyInitialization();
   const { labels } = useLabelManagement();
-<<<<<<< HEAD
   const navigate = useNavigate();
-=======
-  const [showWelcome, setShowWelcome] = useState(true);
->>>>>>> 87ad060f
 
   const handleRetry = useCallback(() => window.location.reload(), []);
 
@@ -87,7 +67,6 @@
     return <ErrorDisplay error={error} onRetry={handleRetry} />;
   }
 
-<<<<<<< HEAD
   if (!keyPair || labels.length === 0) {
     return (
       <div className="text-center py-8">
@@ -96,24 +75,6 @@
       </div>
     );
   }
-=======
-  const renderContent = () => {
-    if (showWelcome) {
-      return <WelcomeScreen onGetStarted={handleGetStarted} i18n={i18n} />;
-    }
-
-    if (!keyPair || labels.length === 0) {
-      return (
-        <div className="text-center py-8">
-          <div className="w-10 h-10 border-4 border-primary-200 border-t-primary-500 rounded-full animate-spin mx-auto mb-4" />
-          <p className="text-gray-600">Loading application data...</p>
-        </div>
-      );
-    }
-
-    return <EventForm labels={labels} keyPair={keyPair} />;
-  };
->>>>>>> 87ad060f
 
   return (
     <div className="min-h-screen bg-primary-100 flex items-center justify-center font-[Inter] antialiased">
@@ -131,7 +92,6 @@
           </h1>
           <p className="text-sm text-gray-500">{t("appSubtitle")}</p>
         </header>
-<<<<<<< HEAD
         <main>
           <Routes>
             <Route path="/" element={<WelcomeScreen onGetStarted={() => navigate('/select-category')} i18n={i18n} />} />
@@ -139,9 +99,6 @@
             <Route path="/event-form/:category" element={<EventForm labels={labels} keyPair={keyPair} />} />
           </Routes>
         </main>
-=======
-        <main>{renderContent()}</main>
->>>>>>> 87ad060f
       </div>
     </div>
   );
